--- conflicted
+++ resolved
@@ -68,13 +68,8 @@
 
 parry3d = { version = "0.17", optional = true }
 
-<<<<<<< HEAD
-bevy_rapier3d = { version = "0.27", optional = true, default-features = false, features = ["dim3", "debug-render-3d"] }
-avian3d  = { version = "0.1", optional = true, default-features = false, features = ["3d", "f32", "parry-f32"]  }
-=======
 bevy_rapier3d = { version = "0.28", optional = true, default-features = false, features = ["dim3"] }
 avian3d = { version = "0.2", optional = true, default-features = false, features = ["3d", "f32", "parry-f32"] }
->>>>>>> c03a1dfe
 
 smallvec = { version = "1.13", features = ["union"] }
 cfg-if = "1.0"
