--- conflicted
+++ resolved
@@ -227,18 +227,10 @@
     commands.spawn((PointLight::default(), Transform::from_xyz(4.0, 8.0, 4.0)));
 
     // Camera
-<<<<<<< HEAD
-    commands.spawn(Camera3dBundle {
-        transform: Transform::from_xyz(0.0, 15.0, 50.0)
-            .looking_at(Vec3::new(0.0, 2.0, 0.0), Vec3::Y),
-        ..default()
-    });
-=======
     commands.spawn((
         Camera3d::default(),
         Transform::from_xyz(60.0, 50.0, 50.0).looking_at(Vec3::new(0.0, 2.0, 0.0), Vec3::Y),
     ));
->>>>>>> c03a1dfe
 
     let heightfield_size = 70;
 
@@ -253,13 +245,8 @@
 
     // Heightfield.
     commands.spawn((
-<<<<<<< HEAD
-        TransformBundle::from_transform(Transform::from_xyz(0.0, 0.0, 0.0)),
-        Collider::heightfield(heightfield_heights, heightfield_size, heightfield_size, Vec3::splat(heightfield_size as f32)),
-=======
         Transform::from_xyz(0.0, 0.0, 0.0),
         Collider::heightfield(heightfield_heights, 50, 50, Vec3::new(50.0, 50.0, 50.0)),
->>>>>>> c03a1dfe
         NavMeshAffector,
     ));
 }
